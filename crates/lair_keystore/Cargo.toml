--- conflicted
+++ resolved
@@ -1,11 +1,7 @@
 [package]
 name = "lair_keystore"
-<<<<<<< HEAD
-version = "0.0.1-alpha.13"
+version = "0.0.2"
 resolver = "2"
-=======
-version = "0.0.2"
->>>>>>> 9ae4e459
 description = "secret lair private keystore"
 license = "Apache-2.0"
 repository = "https://github.com/holochain/lair"
@@ -19,13 +15,9 @@
 base64 = "0.13.0"
 futures = "0.3"
 ghost_actor = "0.3.0-alpha.1"
-<<<<<<< HEAD
-lair_keystore_api = { version = "=0.0.1-alpha.13", path = "../lair_keystore_api" }
+lair_keystore_api = { version = "0.0.2", path = "../lair_keystore_api" }
 parking_lot = "0.11.1"
 sodoken = "=0.0.1-alpha.7"
-=======
-lair_keystore_api = { version = "0.0.2", path = "../lair_keystore_api" }
->>>>>>> 9ae4e459
 structopt = "0.3"
 sysinfo = "0.15"
 thiserror = "1"
