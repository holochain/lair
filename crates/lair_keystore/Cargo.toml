[package]
name = "lair_keystore"
version = "0.1.0-alpha.1"
resolver = "2"
description = "secret lair private keystore"
license = "Apache-2.0"
repository = "https://github.com/holochain/lair"
documentation = "https://docs.rs/lair_keystore"
authors = [ "Holochain Core Dev Team <devcore@holochain.org>" ]
keywords = [ "holochain", "holo", "keystore", "secret", "cryptography" ]
categories = [ "cryptography" ]
edition = "2018"

[dependencies]
base64 = "0.13.0"
dunce = "1.0.2"
futures = "0.3.17"
hc_seed_bundle = { version = "=0.1.0-alpha.1", path = "../hc_seed_bundle" }
lair_keystore_api = { version = "=0.1.0-alpha.1", path = "../lair_keystore_api" }
one_err = "0.0.5"
parking_lot = "0.11.2"
rpassword = "5.0.1"
<<<<<<< HEAD
sodoken = "=0.0.1-alpha.20"
=======
sodoken = "=0.0.1-alpha.21"
>>>>>>> 5459545a
structopt = "0.3.23"
sysinfo = "0.20.3"
tokio = { version = "1.12.0", features = [ "full" ] }
tracing = "0.1.28"
tracing-subscriber = "0.2.24"

# switch to bundled-sqlcipher-vendored-openssl once this is released:
# https://github.com/rusqlite/rusqlite/issues/966
# also can remove `resolver = "2"` when this is no longer different by os
[target.'cfg(windows)'.dependencies]
rusqlite = { version = "0.26", features = [ "bundled" ] }

# remove `resolver = "2"` when this is no longer different by os
[target.'cfg(not(windows))'.dependencies]
rusqlite = { version = "0.26", features = [ "bundled-sqlcipher-vendored-openssl" ] }

[build-dependencies]
lair_keystore_api = { version = "=0.1.0-alpha.1", path = "../lair_keystore_api" }
pretty_assertions = "0.7.2"
sqlformat = "0.1.6"

[dev-dependencies]
criterion = "0.3.5"
tempdir = "0.3.7"

[lib]
name = "lair_keystore_lib"
path = "src/lib.rs"

[[bin]]
name = "lair-keystore"
path = "src/bin/lair-keystore-bin/main.rs"<|MERGE_RESOLUTION|>--- conflicted
+++ resolved
@@ -20,11 +20,7 @@
 one_err = "0.0.5"
 parking_lot = "0.11.2"
 rpassword = "5.0.1"
-<<<<<<< HEAD
-sodoken = "=0.0.1-alpha.20"
-=======
 sodoken = "=0.0.1-alpha.21"
->>>>>>> 5459545a
 structopt = "0.3.23"
 sysinfo = "0.20.3"
 tokio = { version = "1.12.0", features = [ "full" ] }
