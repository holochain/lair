[package]
name = "lair_keystore"
<<<<<<< HEAD
version = "0.1.0-alpha.1"
=======
version = "0.0.7"
>>>>>>> bd92b76a
resolver = "2"
description = "secret lair private keystore"
license = "Apache-2.0"
repository = "https://github.com/holochain/lair"
documentation = "https://docs.rs/lair_keystore"
authors = [ "Holochain Core Dev Team <devcore@holochain.org>" ]
keywords = [ "holochain", "holo", "keystore", "secret", "cryptography" ]
categories = [ "cryptography" ]
edition = "2018"

[dependencies]
base64 = "0.13.0"
<<<<<<< HEAD
dunce = "1.0.2"
futures = "0.3.17"
hc_seed_bundle = { version = "=0.1.0-alpha.1", path = "../hc_seed_bundle" }
lair_keystore_api = { version = "=0.1.0-alpha.1", path = "../lair_keystore_api" }
one_err = "0.0.4"
parking_lot = "0.11.2"
rpassword = "5.0.1"
sodoken = "=0.0.1-alpha.18"
structopt = "0.3.23"
sysinfo = "0.20.3"
tokio = { version = "1.12.0", features = [ "full" ] }
tracing = "0.1.28"
tracing-subscriber = "0.2.24"
=======
futures = "0.3"
ghost_actor = "0.3.0-alpha.1"
lair_keystore_api = { version = "=0.0.7", path = "../lair_keystore_api" }
num_cpus = "1.13.0"
once_cell = "1.4"
parking_lot = "0.11.1"
sodoken = "=0.0.1-alpha.21"
structopt = "0.3"
sysinfo = "0.15"
thiserror = "1"
tokio = { version = "1.8.1", features = [ "full" ] }
tracing = "0.1"
tracing-subscriber = "0.2"
>>>>>>> bd92b76a

# switch to bundled-sqlcipher-vendored-openssl once this is released:
# https://github.com/rusqlite/rusqlite/issues/966
# also can remove `resolver = "2"` when this is no longer different by os
[target.'cfg(windows)'.dependencies]
<<<<<<< HEAD
rusqlite = { version = "0.25.3", features = [ "bundled" ] }
=======
rusqlite = { version = "0.26", features = [ "bundled" ] }
>>>>>>> bd92b76a

# remove `resolver = "2"` when this is no longer different by os
[target.'cfg(not(windows))'.dependencies]
<<<<<<< HEAD
rusqlite = { version = "0.25.3", features = [ "sqlcipher" ] }

[build-dependencies]
lair_keystore_api = { version = "=0.1.0-alpha.1", path = "../lair_keystore_api" }
pretty_assertions = "0.7.2"
sqlformat = "0.1.6"
=======
rusqlite = { version = "0.26", features = [ "bundled-sqlcipher-vendored-openssl" ] }

[build-dependencies]
lair_keystore_api = { version = "=0.0.7", path = "../lair_keystore_api" }
>>>>>>> bd92b76a

[dev-dependencies]
criterion = "0.3.5"
tempdir = "0.3.7"

[lib]
name = "lair_keystore_lib"
path = "src/lib.rs"

[[bin]]
name = "lair-keystore"
path = "src/bin/lair-keystore-bin/main.rs"<|MERGE_RESOLUTION|>--- conflicted
+++ resolved
@@ -1,10 +1,6 @@
 [package]
 name = "lair_keystore"
-<<<<<<< HEAD
 version = "0.1.0-alpha.1"
-=======
-version = "0.0.7"
->>>>>>> bd92b76a
 resolver = "2"
 description = "secret lair private keystore"
 license = "Apache-2.0"
@@ -17,61 +13,34 @@
 
 [dependencies]
 base64 = "0.13.0"
-<<<<<<< HEAD
 dunce = "1.0.2"
 futures = "0.3.17"
 hc_seed_bundle = { version = "=0.1.0-alpha.1", path = "../hc_seed_bundle" }
 lair_keystore_api = { version = "=0.1.0-alpha.1", path = "../lair_keystore_api" }
-one_err = "0.0.4"
+one_err = "0.0.5"
 parking_lot = "0.11.2"
 rpassword = "5.0.1"
-sodoken = "=0.0.1-alpha.18"
+sodoken = "=0.0.1-alpha.21"
 structopt = "0.3.23"
 sysinfo = "0.20.3"
 tokio = { version = "1.12.0", features = [ "full" ] }
 tracing = "0.1.28"
 tracing-subscriber = "0.2.24"
-=======
-futures = "0.3"
-ghost_actor = "0.3.0-alpha.1"
-lair_keystore_api = { version = "=0.0.7", path = "../lair_keystore_api" }
-num_cpus = "1.13.0"
-once_cell = "1.4"
-parking_lot = "0.11.1"
-sodoken = "=0.0.1-alpha.21"
-structopt = "0.3"
-sysinfo = "0.15"
-thiserror = "1"
-tokio = { version = "1.8.1", features = [ "full" ] }
-tracing = "0.1"
-tracing-subscriber = "0.2"
->>>>>>> bd92b76a
 
 # switch to bundled-sqlcipher-vendored-openssl once this is released:
 # https://github.com/rusqlite/rusqlite/issues/966
 # also can remove `resolver = "2"` when this is no longer different by os
 [target.'cfg(windows)'.dependencies]
-<<<<<<< HEAD
-rusqlite = { version = "0.25.3", features = [ "bundled" ] }
-=======
 rusqlite = { version = "0.26", features = [ "bundled" ] }
->>>>>>> bd92b76a
 
 # remove `resolver = "2"` when this is no longer different by os
 [target.'cfg(not(windows))'.dependencies]
-<<<<<<< HEAD
-rusqlite = { version = "0.25.3", features = [ "sqlcipher" ] }
+rusqlite = { version = "0.26", features = [ "bundled-sqlcipher-vendored-openssl" ] }
 
 [build-dependencies]
 lair_keystore_api = { version = "=0.1.0-alpha.1", path = "../lair_keystore_api" }
 pretty_assertions = "0.7.2"
 sqlformat = "0.1.6"
-=======
-rusqlite = { version = "0.26", features = [ "bundled-sqlcipher-vendored-openssl" ] }
-
-[build-dependencies]
-lair_keystore_api = { version = "=0.0.7", path = "../lair_keystore_api" }
->>>>>>> bd92b76a
 
 [dev-dependencies]
 criterion = "0.3.5"
