[package]
name = "hc_seed_bundle"
<<<<<<< HEAD
version = "0.1.0-alpha.5"
=======
version = "0.0.8"
>>>>>>> 04e0e2e0
description = "SeedBundle parsing and generation library."
license = "Apache-2.0"
repository = "https://github.com/holochain/lair"
documentation = "https://docs.rs/hc_seed_bundle"
authors = [ "Holochain Core Dev Team <devcore@holochain.org>" ]
keywords = [ "holochain", "holo", "keystore", "secret", "cryptography" ]
categories = [ "cryptography" ]
edition = "2018"

[dependencies]
futures = "0.3.17"
one_err = "0.0.5"
rmp-serde = "0.15.5"
rmpv = { version = "1.0.0", features = [ "with-serde" ] }
serde = { version = "1", features = [ "derive", "rc" ] }
serde_bytes = "0.11.5"
sodoken = "=0.0.1"

[dev-dependencies]
base64 = "0.13"
serde_json = "1"
tokio = { version = "1.12.0", features = [ "full" ] }<|MERGE_RESOLUTION|>--- conflicted
+++ resolved
@@ -1,10 +1,6 @@
 [package]
 name = "hc_seed_bundle"
-<<<<<<< HEAD
 version = "0.1.0-alpha.5"
-=======
-version = "0.0.8"
->>>>>>> 04e0e2e0
 description = "SeedBundle parsing and generation library."
 license = "Apache-2.0"
 repository = "https://github.com/holochain/lair"
