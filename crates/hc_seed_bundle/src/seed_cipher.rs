//! A module for seed bundle cipher related items

use futures::future::{BoxFuture, FutureExt};
use sodoken::{SodokenError, SodokenResult};
use std::sync::Arc;

mod u8array;
use u8array::*;

mod seed_bundle;
use seed_bundle::*;

mod pw_utils;
use pw_utils::*;

mod pw_hash_limits;
pub use pw_hash_limits::*;

type PrivCalcCipher = Box<
    dyn FnOnce(
            sodoken::BufReadSized<32>,
        ) -> BoxFuture<'static, SodokenResult<SeedCipher>>
        + 'static
        + Send,
>;

/// To lock a SeedBundle, we need a list of ciphers and their secrets.
/// This builder allows specifying those, then generating the locked bytes.
pub struct SeedCipherBuilder {
    seed: sodoken::BufReadSized<32>,
    app_data: Arc<[u8]>,
    cipher_list: Vec<PrivCalcCipher>,
}

impl SeedCipherBuilder {
    pub(crate) fn new<S>(seed: S, app_data: Arc<[u8]>) -> Self
    where
        S: Into<sodoken::BufReadSized<32>> + 'static + Send,
    {
        Self {
            seed: seed.into(),
            app_data,
            cipher_list: Vec::new(),
        }
    }

    /// Add a simple pwhash passphrase cipher to the cipher list.
    pub fn add_pwhash_cipher<P>(mut self, passphrase: P) -> Self
    where
        P: Into<sodoken::BufRead> + 'static + Send,
    {
        let limits = PwHashLimits::current();
        let passphrase = passphrase.into();
        let gen_cipher: PrivCalcCipher = Box::new(move |seed| {
            async move {
<<<<<<< HEAD
                let (salt, header, cipher) =
                    pw_enc(seed, passphrase, limits).await?;

=======
                // encrypt the passphrase
                let (salt, header, cipher) =
                    pw_enc(seed, passphrase, limits).await?;

                // return the encrypted seed cipher struct
>>>>>>> 100ddc40
                Ok(SeedCipher::PwHash {
                    salt: salt.into(),
                    mem_limit: limits.as_mem_limit() as u32,
                    ops_limit: limits.as_ops_limit() as u32,
                    header: header.into(),
                    cipher: cipher.into(),
                })
            }
            .boxed()
        });
        self.cipher_list.push(gen_cipher);
        self
    }

    /// Add a security question based cipher to the cipher list.
    pub fn add_security_question_cipher<A>(
        mut self,
        question_list: (String, String, String),
        answer_list: (A, A, A),
    ) -> Self
    where
        A: Into<sodoken::BufRead> + 'static + Send,
    {
        let limits = PwHashLimits::current();
        let gen_cipher: PrivCalcCipher = Box::new(move |seed| {
            async move {
<<<<<<< HEAD
                let (a1, a2, a3) = answer_list;
                let passphrase = process_security_answers(a1, a2, a3)?;
                let (salt, header, cipher) =
                    pw_enc(seed, passphrase, limits).await?;

=======
                // generate a deterministic passphrase from the answers
                let (a1, a2, a3) = answer_list;
                let passphrase = process_security_answers(a1, a2, a3)?;

                // encrypt the passphrase
                let (salt, header, cipher) =
                    pw_enc(seed, passphrase, limits).await?;

                // return the encrypted seed cipher struct
>>>>>>> 100ddc40
                Ok(SeedCipher::SecurityQuestions {
                    salt: salt.into(),
                    mem_limit: limits.as_mem_limit() as u32,
                    ops_limit: limits.as_ops_limit() as u32,
                    question_list,
                    header: header.into(),
                    cipher: cipher.into(),
                })
            }
            .boxed()
        });
        self.cipher_list.push(gen_cipher);
        self
    }

    /// Process the seed ciphers and generate the locked bytes of this bundle.
    pub async fn lock(self) -> SodokenResult<Box<[u8]>> {
        let Self {
            seed,
            app_data,
            cipher_list,
        } = self;

<<<<<<< HEAD
=======
        // aggregate the cipher generation futures
>>>>>>> 100ddc40
        let cipher_list = cipher_list
            .into_iter()
            .map(|c| c(seed.clone()))
            .collect::<Vec<_>>();

<<<<<<< HEAD
=======
        // process the cipher generation futures in parallel
>>>>>>> 100ddc40
        let cipher_list = futures::future::try_join_all(cipher_list)
            .await?
            .into_boxed_slice();

<<<<<<< HEAD
=======
        // collect the ciphers and app data into a serialization struct
>>>>>>> 100ddc40
        let bundle = SeedBundle {
            cipher_list,
            app_data: app_data.to_vec().into_boxed_slice(),
        };

<<<<<<< HEAD
=======
        // serialize the bundle
>>>>>>> 100ddc40
        use serde::Serialize;
        let mut se = rmp_serde::encode::Serializer::new(Vec::new())
            .with_struct_map()
            .with_string_variants();
        bundle.serialize(&mut se).map_err(SodokenError::other)?;

<<<<<<< HEAD
=======
        // return the serialized bundle
>>>>>>> 100ddc40
        Ok(se.into_inner().into_boxed_slice())
    }
}

/// This locked cipher is a simple pwHash type.
pub struct LockedSeedCipherPwHash {
    salt: sodoken::BufReadSized<16>,
    mem_limit: usize,
    ops_limit: u64,
    seed_cipher_header: sodoken::BufReadSized<24>,
    seed_cipher: sodoken::BufReadSized<49>,
    app_data: Arc<[u8]>,
}

impl std::fmt::Debug for LockedSeedCipherPwHash {
    fn fmt(&self, f: &mut std::fmt::Formatter<'_>) -> std::fmt::Result {
        f.debug_struct("LockedSeedCipherPwHash").finish()
    }
}

impl LockedSeedCipherPwHash {
    /// Decrypt this Cipher into an UnlockedSeedBundle struct.
    pub async fn unlock<P>(
        self,
        passphrase: P,
    ) -> SodokenResult<crate::UnlockedSeedBundle>
    where
        P: Into<sodoken::BufRead> + 'static + Send,
    {
<<<<<<< HEAD
=======
        // destructure our decoding data
>>>>>>> 100ddc40
        let LockedSeedCipherPwHash {
            salt,
            mem_limit,
            ops_limit,
            seed_cipher_header,
            seed_cipher,
            app_data,
        } = self;
        let passphrase = passphrase.into();

<<<<<<< HEAD
=======
        // decrypt the seed with the given passphrase
>>>>>>> 100ddc40
        let seed = pw_dec(
            passphrase,
            salt,
            mem_limit,
            ops_limit,
            seed_cipher_header,
            seed_cipher,
        )
        .await?;

<<<<<<< HEAD
        let mut bundle =
            crate::UnlockedSeedBundle::priv_from_seed(seed).await?;
=======
        // build the "unlocked" seed bundle struct with the seed
        let mut bundle =
            crate::UnlockedSeedBundle::priv_from_seed(seed).await?;

        // apply the app_data
>>>>>>> 100ddc40
        bundle.set_app_data_bytes(app_data);

        Ok(bundle)
    }
}

/// This locked cipher is based on security questions.
pub struct LockedSeedCipherSecurityQuestions {
    salt: sodoken::BufReadSized<16>,
    mem_limit: usize,
    ops_limit: u64,
    question_list: (String, String, String),
    seed_cipher_header: sodoken::BufReadSized<24>,
    seed_cipher: sodoken::BufReadSized<49>,
    app_data: Arc<[u8]>,
}

impl std::fmt::Debug for LockedSeedCipherSecurityQuestions {
    fn fmt(&self, f: &mut std::fmt::Formatter<'_>) -> std::fmt::Result {
        f.debug_struct("LockedSeedCipherSecurityQuestions")
            .field("question_list", &self.question_list)
            .finish()
    }
}

impl LockedSeedCipherSecurityQuestions {
    /// List the questions
    pub fn get_question_list(&self) -> &(String, String, String) {
        &self.question_list
    }

    /// Decrypt this Cipher into an UnlockedSeedBundle struct.
    pub async fn unlock<A>(
        self,
        answer_list: (A, A, A),
    ) -> SodokenResult<crate::UnlockedSeedBundle>
    where
        A: Into<sodoken::BufRead> + 'static + Send,
    {
<<<<<<< HEAD
=======
        // destructure our decoding data
>>>>>>> 100ddc40
        let LockedSeedCipherSecurityQuestions {
            salt,
            mem_limit,
            ops_limit,
            seed_cipher_header,
            seed_cipher,
            app_data,
            ..
        } = self;
<<<<<<< HEAD
        let (a1, a2, a3) = answer_list;
        let passphrase = process_security_answers(a1, a2, a3)?;

=======

        // generate a deterministic passphrase with the given answers
        let (a1, a2, a3) = answer_list;
        let passphrase = process_security_answers(a1, a2, a3)?;

        // decrypt the seed with the generated passphrase
>>>>>>> 100ddc40
        let seed = pw_dec(
            passphrase,
            salt,
            mem_limit,
            ops_limit,
            seed_cipher_header,
            seed_cipher,
        )
        .await?;

<<<<<<< HEAD
        let mut bundle =
            crate::UnlockedSeedBundle::priv_from_seed(seed).await?;
=======
        // build the "unlocked" seed bundle struct with the seed
        let mut bundle =
            crate::UnlockedSeedBundle::priv_from_seed(seed).await?;

        // apply the app_data
>>>>>>> 100ddc40
        bundle.set_app_data_bytes(app_data);

        Ok(bundle)
    }
}

/// Enum of Locked SeedCipher types handled by this library.
#[non_exhaustive]
#[derive(Debug)]
pub enum LockedSeedCipher {
    /// This locked cipher is a simple pwHash type.
    PwHash(LockedSeedCipherPwHash),

    /// This locked cipher is based on security question answers.
    SecurityQuestions(LockedSeedCipherSecurityQuestions),

    /// The type-name of a cipher not yet supported by this library.
    UnsupportedCipher(Box<str>),
}

impl LockedSeedCipher {
<<<<<<< HEAD
    pub(crate) fn from_locked(bytes: &[u8]) -> SodokenResult<Vec<Self>> {
        let bundle: SeedBundle =
            rmp_serde::from_read_ref(bytes).map_err(SodokenError::other)?;

=======
    /// used by UnlockedSeedBundle::from_locked to get a list of LockedSeeCipher
    pub(crate) fn from_locked(bytes: &[u8]) -> SodokenResult<Vec<Self>> {
        // deserialize the top-level bundle
        let bundle: SeedBundle =
            rmp_serde::from_read_ref(bytes).map_err(SodokenError::other)?;

        // destructure the cipher list and app data
>>>>>>> 100ddc40
        let SeedBundle {
            cipher_list,
            app_data,
        } = bundle;

        let app_data: Arc<[u8]> = app_data.into();

        let mut out = Vec::new();

<<<<<<< HEAD
=======
        // generate LockedSeedCipher instances for each available cipher
>>>>>>> 100ddc40
        for cipher in cipher_list.into_vec().into_iter() {
            match cipher {
                SeedCipher::PwHash {
                    salt,
                    mem_limit,
                    ops_limit,
                    header,
                    cipher,
                } => {
<<<<<<< HEAD
=======
                    // this is a PwHash type, emit that
>>>>>>> 100ddc40
                    out.push(LockedSeedCipher::PwHash(
                        LockedSeedCipherPwHash {
                            salt: salt.into(),
                            mem_limit: mem_limit as usize,
                            ops_limit: ops_limit as u64,
                            seed_cipher_header: header.into(),
                            seed_cipher: cipher.into(),
                            app_data: app_data.clone(),
                        },
                    ));
                }
                SeedCipher::SecurityQuestions {
                    salt,
                    mem_limit,
                    ops_limit,
                    question_list,
                    header,
                    cipher,
                } => {
<<<<<<< HEAD
=======
                    // this is a SecurityQuestions type, emit that
>>>>>>> 100ddc40
                    out.push(LockedSeedCipher::SecurityQuestions(
                        LockedSeedCipherSecurityQuestions {
                            salt: salt.into(),
                            mem_limit: mem_limit as usize,
                            ops_limit: ops_limit as u64,
                            question_list,
                            seed_cipher_header: header.into(),
                            seed_cipher: cipher.into(),
                            app_data: app_data.clone(),
                        },
                    ));
                }
            }
        }

        Ok(out)
    }
}<|MERGE_RESOLUTION|>--- conflicted
+++ resolved
@@ -53,17 +53,11 @@
         let passphrase = passphrase.into();
         let gen_cipher: PrivCalcCipher = Box::new(move |seed| {
             async move {
-<<<<<<< HEAD
-                let (salt, header, cipher) =
-                    pw_enc(seed, passphrase, limits).await?;
-
-=======
                 // encrypt the passphrase
                 let (salt, header, cipher) =
                     pw_enc(seed, passphrase, limits).await?;
 
                 // return the encrypted seed cipher struct
->>>>>>> 100ddc40
                 Ok(SeedCipher::PwHash {
                     salt: salt.into(),
                     mem_limit: limits.as_mem_limit() as u32,
@@ -90,13 +84,6 @@
         let limits = PwHashLimits::current();
         let gen_cipher: PrivCalcCipher = Box::new(move |seed| {
             async move {
-<<<<<<< HEAD
-                let (a1, a2, a3) = answer_list;
-                let passphrase = process_security_answers(a1, a2, a3)?;
-                let (salt, header, cipher) =
-                    pw_enc(seed, passphrase, limits).await?;
-
-=======
                 // generate a deterministic passphrase from the answers
                 let (a1, a2, a3) = answer_list;
                 let passphrase = process_security_answers(a1, a2, a3)?;
@@ -106,7 +93,6 @@
                     pw_enc(seed, passphrase, limits).await?;
 
                 // return the encrypted seed cipher struct
->>>>>>> 100ddc40
                 Ok(SeedCipher::SecurityQuestions {
                     salt: salt.into(),
                     mem_limit: limits.as_mem_limit() as u32,
@@ -130,46 +116,31 @@
             cipher_list,
         } = self;
 
-<<<<<<< HEAD
-=======
         // aggregate the cipher generation futures
->>>>>>> 100ddc40
         let cipher_list = cipher_list
             .into_iter()
             .map(|c| c(seed.clone()))
             .collect::<Vec<_>>();
 
-<<<<<<< HEAD
-=======
         // process the cipher generation futures in parallel
->>>>>>> 100ddc40
         let cipher_list = futures::future::try_join_all(cipher_list)
             .await?
             .into_boxed_slice();
 
-<<<<<<< HEAD
-=======
         // collect the ciphers and app data into a serialization struct
->>>>>>> 100ddc40
         let bundle = SeedBundle {
             cipher_list,
             app_data: app_data.to_vec().into_boxed_slice(),
         };
 
-<<<<<<< HEAD
-=======
         // serialize the bundle
->>>>>>> 100ddc40
         use serde::Serialize;
         let mut se = rmp_serde::encode::Serializer::new(Vec::new())
             .with_struct_map()
             .with_string_variants();
         bundle.serialize(&mut se).map_err(SodokenError::other)?;
 
-<<<<<<< HEAD
-=======
         // return the serialized bundle
->>>>>>> 100ddc40
         Ok(se.into_inner().into_boxed_slice())
     }
 }
@@ -199,10 +170,7 @@
     where
         P: Into<sodoken::BufRead> + 'static + Send,
     {
-<<<<<<< HEAD
-=======
         // destructure our decoding data
->>>>>>> 100ddc40
         let LockedSeedCipherPwHash {
             salt,
             mem_limit,
@@ -213,10 +181,7 @@
         } = self;
         let passphrase = passphrase.into();
 
-<<<<<<< HEAD
-=======
         // decrypt the seed with the given passphrase
->>>>>>> 100ddc40
         let seed = pw_dec(
             passphrase,
             salt,
@@ -227,16 +192,11 @@
         )
         .await?;
 
-<<<<<<< HEAD
-        let mut bundle =
-            crate::UnlockedSeedBundle::priv_from_seed(seed).await?;
-=======
         // build the "unlocked" seed bundle struct with the seed
         let mut bundle =
             crate::UnlockedSeedBundle::priv_from_seed(seed).await?;
 
         // apply the app_data
->>>>>>> 100ddc40
         bundle.set_app_data_bytes(app_data);
 
         Ok(bundle)
@@ -276,10 +236,7 @@
     where
         A: Into<sodoken::BufRead> + 'static + Send,
     {
-<<<<<<< HEAD
-=======
         // destructure our decoding data
->>>>>>> 100ddc40
         let LockedSeedCipherSecurityQuestions {
             salt,
             mem_limit,
@@ -289,18 +246,12 @@
             app_data,
             ..
         } = self;
-<<<<<<< HEAD
-        let (a1, a2, a3) = answer_list;
-        let passphrase = process_security_answers(a1, a2, a3)?;
-
-=======
 
         // generate a deterministic passphrase with the given answers
         let (a1, a2, a3) = answer_list;
         let passphrase = process_security_answers(a1, a2, a3)?;
 
         // decrypt the seed with the generated passphrase
->>>>>>> 100ddc40
         let seed = pw_dec(
             passphrase,
             salt,
@@ -311,16 +262,11 @@
         )
         .await?;
 
-<<<<<<< HEAD
-        let mut bundle =
-            crate::UnlockedSeedBundle::priv_from_seed(seed).await?;
-=======
         // build the "unlocked" seed bundle struct with the seed
         let mut bundle =
             crate::UnlockedSeedBundle::priv_from_seed(seed).await?;
 
         // apply the app_data
->>>>>>> 100ddc40
         bundle.set_app_data_bytes(app_data);
 
         Ok(bundle)
@@ -342,12 +288,6 @@
 }
 
 impl LockedSeedCipher {
-<<<<<<< HEAD
-    pub(crate) fn from_locked(bytes: &[u8]) -> SodokenResult<Vec<Self>> {
-        let bundle: SeedBundle =
-            rmp_serde::from_read_ref(bytes).map_err(SodokenError::other)?;
-
-=======
     /// used by UnlockedSeedBundle::from_locked to get a list of LockedSeeCipher
     pub(crate) fn from_locked(bytes: &[u8]) -> SodokenResult<Vec<Self>> {
         // deserialize the top-level bundle
@@ -355,7 +295,6 @@
             rmp_serde::from_read_ref(bytes).map_err(SodokenError::other)?;
 
         // destructure the cipher list and app data
->>>>>>> 100ddc40
         let SeedBundle {
             cipher_list,
             app_data,
@@ -365,10 +304,7 @@
 
         let mut out = Vec::new();
 
-<<<<<<< HEAD
-=======
         // generate LockedSeedCipher instances for each available cipher
->>>>>>> 100ddc40
         for cipher in cipher_list.into_vec().into_iter() {
             match cipher {
                 SeedCipher::PwHash {
@@ -378,10 +314,7 @@
                     header,
                     cipher,
                 } => {
-<<<<<<< HEAD
-=======
                     // this is a PwHash type, emit that
->>>>>>> 100ddc40
                     out.push(LockedSeedCipher::PwHash(
                         LockedSeedCipherPwHash {
                             salt: salt.into(),
@@ -401,10 +334,7 @@
                     header,
                     cipher,
                 } => {
-<<<<<<< HEAD
-=======
                     // this is a SecurityQuestions type, emit that
->>>>>>> 100ddc40
                     out.push(LockedSeedCipher::SecurityQuestions(
                         LockedSeedCipherSecurityQuestions {
                             salt: salt.into(),
