--- conflicted
+++ resolved
@@ -1,4 +1,5 @@
-<<<<<<< HEAD
+//! A module for seed bundle cipher related items
+
 use futures::future::{BoxFuture, FutureExt};
 use sodoken::{SodokenError, SodokenResult};
 use std::sync::Arc;
@@ -11,6 +12,9 @@
 
 mod pw_utils;
 use pw_utils::*;
+
+mod pw_hash_limits;
+pub use pw_hash_limits::*;
 
 type PrivCalcCipher = Box<
     dyn FnOnce(
@@ -19,62 +23,6 @@
         + 'static
         + Send,
 >;
-
-/// Enum to specify limits (difficulty) for argon2id pwhashing algorithm
-#[derive(Debug, Clone, Copy, PartialEq, Eq)]
-pub enum PwHashLimits {
-    /// low cpu/mem limits
-    Interactive,
-
-    /// middle cpu/mem limits (default)
-    Moderate,
-
-    /// high cpu/mem limits
-    Sensitive,
-}
-
-thread_local! {
-    static PWHASH_LIMITS: std::cell::RefCell<PwHashLimits> = std::cell::RefCell::new(PwHashLimits::Moderate);
-}
-
-impl PwHashLimits {
-    /// Get the current set limits
-    /// or the default "Moderate" limits if none are set by `with_exec()`.
-    pub fn current() -> Self {
-        PWHASH_LIMITS.with(|s| *s.borrow())
-    }
-
-    /// Execute a closure with these pwhash limits set.
-    pub fn with_exec<R, F>(self, f: F) -> R
-    where
-        F: FnOnce() -> R,
-    {
-        PWHASH_LIMITS.with(move |s| {
-            *s.borrow_mut() = self;
-            let res = f();
-            *s.borrow_mut() = PwHashLimits::Moderate;
-            res
-        })
-    }
-
-    /// translate into mem limit
-    fn as_mem_limit(&self) -> usize {
-        match self {
-            Self::Interactive => sodoken::argon2id::MEMLIMIT_INTERACTIVE,
-            Self::Moderate => sodoken::argon2id::MEMLIMIT_MODERATE,
-            Self::Sensitive => sodoken::argon2id::MEMLIMIT_SENSITIVE,
-        }
-    }
-
-    /// translate into cpu limit
-    fn as_ops_limit(&self) -> u64 {
-        match self {
-            Self::Interactive => sodoken::argon2id::OPSLIMIT_INTERACTIVE,
-            Self::Moderate => sodoken::argon2id::OPSLIMIT_MODERATE,
-            Self::Sensitive => sodoken::argon2id::OPSLIMIT_SENSITIVE,
-        }
-    }
-}
 
 /// To lock a SeedBundle, we need a list of ciphers and their secrets.
 /// This builder allows specifying those, then generating the locked bytes.
@@ -375,26 +323,4 @@
 
         Ok(out)
     }
-}
-=======
-//! A module for seed bundle cipher related items
-
-use sodoken::{SodokenError, SodokenResult};
-
-#[allow(dead_code)]
-mod u8array;
-use u8array::*;
-
-#[allow(dead_code)]
-mod seed_bundle;
-#[allow(unused_imports)]
-use seed_bundle::*;
-
-#[allow(dead_code)]
-mod pw_utils;
-#[allow(unused_imports)]
-use pw_utils::*;
-
-mod pw_hash_limits;
-pub use pw_hash_limits::*;
->>>>>>> 23a96e6a
+}