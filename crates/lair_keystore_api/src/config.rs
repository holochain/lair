--- conflicted
+++ resolved
@@ -4,7 +4,9 @@
 use std::future::Future;
 use std::sync::Arc;
 
-<<<<<<< HEAD
+const PID_FILE_NAME: &str = "pid_file";
+const STORE_FILE_NAME: &str = "store_file";
+
 /// Enum for configuring signature fallback handling
 #[derive(Debug, Clone, serde::Serialize, serde::Deserialize)]
 #[serde(rename_all = "camelCase")]
@@ -27,10 +29,6 @@
         args: Option<Vec<String>>,
     },
 }
-=======
-const PID_FILE_NAME: &str = "pid_file";
-const STORE_FILE_NAME: &str = "store_file";
->>>>>>> 90989b3b
 
 /// Config used by lair servers.
 #[derive(Debug, Clone, serde::Serialize, serde::Deserialize)]
