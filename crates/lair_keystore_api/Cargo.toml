[package]
name = "lair_keystore_api"
<<<<<<< HEAD
version = "0.1.0-alpha.1"
=======
version = "0.0.7"
>>>>>>> bd92b76a
description = "secret lair private keystore types"
license = "Apache-2.0"
repository = "https://github.com/holochain/lair"
documentation = "https://docs.rs/lair_keystore_api"
authors = [ "Holochain Core Dev Team <devcore@holochain.org>" ]
keywords = [ "holochain", "holo", "keystore", "secret", "cryptography" ]
categories = [ "cryptography" ]
edition = "2018"

[dependencies]
<<<<<<< HEAD
base64 = "0.13.0"
futures = "0.3.17"
hc_seed_bundle = { version = "=0.1.0-alpha.1", path = "../hc_seed_bundle" }
lru = "0.6.6"
nanoid = "0.4.0"
one_err = "0.0.4"
once_cell = "1.8.0"
parking_lot = "0.11.2"
rcgen = "0.8.13"
rmp-serde = "0.15.5"
serde = { version = "1", features = [ "rc" ] }
serde_bytes = "0.11.5"
serde_yaml = "0.8.21"
sodoken = "=0.0.1-alpha.18"
tokio = { version = "1.12.0", features = [ "full" ] }
toml = "0.5.8"
tracing = "0.1.28"
url = { version = "2.2.2", features = [ "serde" ] }
=======
blake2b_simd = "0.5.10"
byteorder = "1"
derive_more = "0.99"
directories = "3"
futures = "0.3"
ghost_actor = "0.3.0-alpha.1"
nanoid = "0.3"
num_cpus = "1"
one_err = "0.0.5"
once_cell = "1.4"
parking_lot = "0.11.1"
rayon = "1.3"
rcgen = "=0.8.13"
ring = "0.16"
sodoken = "=0.0.1-alpha.21"
thiserror = "1"
tokio = { version = "1.8.1", features = [ "full" ] }
toml = "0.5"
rand = "0.7"
crypto_box = "0.5"
subtle = "2.3"
block-padding = "0.2.1"

arbitrary = { version = "1.0", features = ["derive"], optional = true }
>>>>>>> bd92b76a

[target.'cfg(windows)'.dependencies]
winapi = "0.3.9"

[dev-dependencies]
serde_json = "1"
tempdir = "0.3.7"
tracing-subscriber = "0.2.24"

[build-dependencies]
toml = "0.5.8"<|MERGE_RESOLUTION|>--- conflicted
+++ resolved
@@ -1,10 +1,6 @@
 [package]
 name = "lair_keystore_api"
-<<<<<<< HEAD
 version = "0.1.0-alpha.1"
-=======
-version = "0.0.7"
->>>>>>> bd92b76a
 description = "secret lair private keystore types"
 license = "Apache-2.0"
 repository = "https://github.com/holochain/lair"
@@ -15,13 +11,12 @@
 edition = "2018"
 
 [dependencies]
-<<<<<<< HEAD
 base64 = "0.13.0"
 futures = "0.3.17"
 hc_seed_bundle = { version = "=0.1.0-alpha.1", path = "../hc_seed_bundle" }
 lru = "0.6.6"
 nanoid = "0.4.0"
-one_err = "0.0.4"
+one_err = "0.0.5"
 once_cell = "1.8.0"
 parking_lot = "0.11.2"
 rcgen = "0.8.13"
@@ -29,37 +24,11 @@
 serde = { version = "1", features = [ "rc" ] }
 serde_bytes = "0.11.5"
 serde_yaml = "0.8.21"
-sodoken = "=0.0.1-alpha.18"
+sodoken = "=0.0.1-alpha.21"
 tokio = { version = "1.12.0", features = [ "full" ] }
 toml = "0.5.8"
 tracing = "0.1.28"
 url = { version = "2.2.2", features = [ "serde" ] }
-=======
-blake2b_simd = "0.5.10"
-byteorder = "1"
-derive_more = "0.99"
-directories = "3"
-futures = "0.3"
-ghost_actor = "0.3.0-alpha.1"
-nanoid = "0.3"
-num_cpus = "1"
-one_err = "0.0.5"
-once_cell = "1.4"
-parking_lot = "0.11.1"
-rayon = "1.3"
-rcgen = "=0.8.13"
-ring = "0.16"
-sodoken = "=0.0.1-alpha.21"
-thiserror = "1"
-tokio = { version = "1.8.1", features = [ "full" ] }
-toml = "0.5"
-rand = "0.7"
-crypto_box = "0.5"
-subtle = "2.3"
-block-padding = "0.2.1"
-
-arbitrary = { version = "1.0", features = ["derive"], optional = true }
->>>>>>> bd92b76a
 
 [target.'cfg(windows)'.dependencies]
 winapi = "0.3.9"
